--- conflicted
+++ resolved
@@ -6,7 +6,7 @@
 from unittest import TestCase
 
 from polyaxon_schemas.exceptions import PolyaxonConfigurationError
-from polyaxon_schemas.polyaxonfile.specification import Specification, PluginSpecification
+from polyaxon_schemas.polyaxonfile.specification import ExperimentSpecification, PluginSpecification
 from polyaxon_schemas.utils import TaskType
 
 
@@ -17,13 +17,9 @@
                 'tests/fixtures/plugin_missing_run_exec.yml'))
 
         with self.assertRaises(PolyaxonConfigurationError):
-<<<<<<< HEAD
             PluginSpecification.read(os.path.abspath(
                 'tests/fixtures/plugin_run_exec_simple_file_with_cmd.yml'))
-=======
-            PluginSpecification.read(os.path.abspath('tests/fixtures/run_exec_simple_file.yml'))
 
     def test_cluster_def_without_framwork(self):
-        spec = Specification.read(os.path.abspath('tests/fixtures/env_without_framework.yml'))
-        self.assertEqual(spec.cluster_def, ({TaskType.MASTER: 1}, False))
->>>>>>> 4777c7da
+        spec = ExperimentSpecification.read(os.path.abspath('tests/fixtures/env_without_framework.yml'))
+        self.assertEqual(spec.cluster_def, ({TaskType.MASTER: 1}, False))
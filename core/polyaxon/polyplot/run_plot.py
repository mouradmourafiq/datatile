--- conflicted
+++ resolved
@@ -149,11 +149,7 @@
         return data
 
     @check_no_op
-<<<<<<< HEAD
-    def gey_hiplot(
-=======
     def get_hiplot(
->>>>>>> 5c731be7
         self, query: str = None, sort: str = None, limit: int = None, offset: int = None
     ):
         import hiplot
@@ -162,11 +158,7 @@
         exp = hiplot.Experiment()
         for d in data:
             dp = hiplot.Datapoint(
-<<<<<<< HEAD
-                uid=data["uid"], values=data["values"],
-=======
                 uid=d["uid"], values=d["values"],
->>>>>>> 5c731be7
             )
             exp.datapoints.append(dp)
         return exp